--- conflicted
+++ resolved
@@ -77,43 +77,4 @@
       ML_Statistics.Entry(time, data)
     })
 
-<<<<<<< HEAD
-=======
-
-  /* charts */
-
-  def update_data(data: XYSeriesCollection, selected_fields: Iterable[String])
-  {
-    data.removeAllSeries
-    for {
-      field <- selected_fields.iterator
-      series = new XYSeries(field)
-    } {
-      content.foreach(entry => series.add(entry.time, entry.data(field)))
-      data.addSeries(series)
-    }
-  }
-
-  def chart(title: String, selected_fields: Iterable[String]): JFreeChart =
-  {
-    val data = new XYSeriesCollection
-    update_data(data, selected_fields)
-
-    ChartFactory.createXYLineChart(title, "time", "value", data,
-      PlotOrientation.VERTICAL, true, true, true)
-  }
-
-  def chart(arg: (String, Iterable[String])): JFreeChart = chart(arg._1, arg._2)
-
-  def show_standard_frames(): Unit =
-    ML_Statistics.standard_fields.map(chart(_)).foreach(c =>
-      Swing_Thread.later {
-        new Frame {
-          iconImage = Isabelle_System.get_icon().getImage
-          title = name
-          contents = Component.wrap(new ChartPanel(c))
-          visible = true
-        }
-      })
->>>>>>> 075bf123
 }
